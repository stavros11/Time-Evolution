import numpy as np
from machines import base
from samplers import samplers
from utils import calc
<<<<<<< HEAD
from utils import misc
from utils import optimizers
=======
>>>>>>> b835caca
from typing import Callable, Dict, List, Optional, Union, Tuple

# Typings of gradient calculation functions
GradCalc = Callable[[base.BaseMachine],
                    Tuple[np.ndarray, np.ndarray, float, List[float]]]
SamplingGradCalc = Callable[[base.BaseMachine, np.ndarray, np.ndarray],
                            Tuple[np.ndarray, np.ndarray, float, List[float]]]


def globally(machine: base.BaseMachine,
             n_epochs: int,
             grad_func: Union[GradCalc, SamplingGradCalc],
             sampler: Optional[samplers.Base] = None,
             exact_state: Optional[np.ndarray] = None,
             detenergy_func: Optional[Callable[[np.ndarray], float]] = None,
             n_message: Optional[int] = None,
             index_to_update: Optional[int] = None
             ) -> Tuple[Dict[str, List[float]], base.BaseMachine]:
  """Optimizes the Clock Hamiltonian for a machine globally.

  Globally means that all time steps are optimized in a single optimziation
  step.

  Args:
    machine: Machine object to optimize.
    grad_func: Method that calculates gradients.
      See typing for the type of arguments and returns.
      Should be one of the gradient calculation methods defined unter`energy`
      with `ham` and the rest arguments specified.
    sampler: Sampler to use for calculating `configs` and `times` samples.
      If None, deterministic calculation mode is assumed.
    exact_state: Exact state evolution with shape (T + 1, 2^N).
    detenergy_func: Function that calculates deterministic energy.
      This is relevant only for the sampling case.
    n_message: Every how many epochs to print messages during optimization.
      If `None` no messages are printed.
    index_to_update: If this is not `None` then the gradient is masked so
      that only this index is updated.

  Returns:
    history: Dictionary with the history of quantities we track during training.
      See definition of `history` in method for a list of tracked quantities.
    machine: Machine object after its optimization is completed.
  """
<<<<<<< HEAD
  time_steps = len(exact_state) - 1
  pauli = misc.Pauli(exact_state.dtype)

  if optimizer is None:
    optimizer = optimizers.AdamComplex(machine.shape, dtype=machine.dtype)

  history = {"overlaps" : [], "avg_overlaps": [], "exact_Eloc": [],
             "time_overlaps": [], "time_norm": [], "time_sigma_x": []}
=======
  history = {"exact_Eloc": []}
  if exact_state is not None:
    assert len(exact_state) == machine.time_steps + 1
    history["overlaps"] = []
    history["avg_overlaps"] = []

>>>>>>> b835caca
  if sampler is not None:
    history["sampled_Eloc"] = []
    if detenergy_func is None:
      raise ValueError("Sampler was given but `detenergy_func` not.")

  for epoch in range(n_epochs):
    # Calculate VMC quantities with sampling or exactly
    if sampler is None:
      Ok, Ok_star_Eloc, Eloc, _ = grad_func(machine)
    else:
      configs, times = sampler(machine.dense)
      Ok, Ok_star_Eloc, Eloc, _, _ = grad_func(machine, configs, times)

    # Calculate gradients
    grad = Ok_star_Eloc - Ok.conj() * Eloc
    if index_to_update is not None:
      assert index_to_update < machine.time_steps
      new_grad = np.zeros_like(grad)
      new_grad[index_to_update] = np.copy(grad[index_to_update])
      grad = new_grad

    # Update machine
    machine.update(grad, epoch)

    # Calculate histories
    full_psi = machine.dense
<<<<<<< HEAD
    history["overlaps"].append(calc.overlap(full_psi, exact_state))
    history["avg_overlaps"].append(calc.averaged_overlap(full_psi, exact_state))
    history["time_overlaps"].append(calc.time_overlap(full_psi, exact_state))
    history["time_norm"].append((np.abs(full_psi)**2).sum(axis=1))
    history["time_sigma_x"].append(calc.ev_local(full_psi, pauli.X))
=======
    if exact_state is not None:
      history["overlaps"].append(calc.overlap(full_psi, exact_state))
      history["avg_overlaps"].append(calc.averaged_overlap(
          full_psi, exact_state))

>>>>>>> b835caca
    if detenergy_func is not None:
      history["sampled_Eloc"] = Eloc
      # Calculate energy exactly (using all states) on the current machine state
      exact_Eloc, _ = detenergy_func(full_psi)
      history["exact_Eloc"].append(np.array(exact_Eloc).sum())
    else:
      history["exact_Eloc"].append(Eloc)

    # Print messages
    if n_message is not None and epoch % n_message == 0:
      print("\nEpoch {}".format(epoch))
      for k, val in history.items():
        print("{}: {}".format(k, val[-1]))

  return history, machine


def grow(machine: base.BaseMachine, time_steps: int, global_optimizer: Callable
         ) -> Tuple[Dict[str, List[float]], base.BaseMachine]:
  """Optimizes the Clock Hamiltonian by sweeping and growing in time.

  This is typically used as a first pass before sweeping or global optimization.
  Note that messages are printed after every time step is optimized and
  currently user cannot change that.
  (there is no `n_message` flag for this method)

  Args:
    machine: Machine object to optimize.
      The given machine should only have one time step (+ initial condition)
      as the additional time steps will be added from the current method
      as we optimize.
    time_steps: Final number of time steps we want the machine to reach.
    global_optimizer: This is a partial function of `optimize.globally`.
      Should have all the arguments except `machine` defined.
      Some of these arguments are altered bellow.

  Returns:
    history: Dictionary with the history of quantities we track during training.
      See definition of `history` in method for a list of tracked quantities.
    machine: Machine object after its optimization is completed.
  """
  if "exact_state" in global_optimizer.keywords:
    exact_state = np.copy(global_optimizer.keywords["exact_state"])
  else:
    exact_state = None

  history = {"growing_exact_Eloc": []}
  if exact_state is not None:
    assert len(exact_state) == time_steps + 1
    history["growing_overlaps"] = []
    history["growing_avg_overlaps"] = []

  # Disable global optimization messages during growing in time as we will
  # print messages from this function
  if "n_message" in global_optimizer.keywords:
    global_optimizer.keywords["n_message"] = None

  # Grow in time
  for time_step in range(time_steps):
    if time_step > 0:
      machine.add_time_step()

    print("\nOptimizing time step {}...".format(time_step + 1))
    # Mask global gradient to update only one time step
    global_optimizer.keywords["index_to_update"] = time_step
    if exact_state is not None:
      global_optimizer.keywords["exact_state"] = exact_state[:time_step + 2]
    step_history, machine = global_optimizer(machine)

    for k, val in step_history.items():
      history["growing_{}".format(k)].append(val)
      print("{}: {}".format(k, val[-1]))

  return history, machine


def sweep(machine: base.BaseMachine, global_optimizer: Callable,
          n_sweeps: int, both_directions: bool = False
          ) -> Tuple[Dict[str, List[float]], base.BaseMachine]:
  """Optimizes the Clock Hamiltonian by sweeping in time.

  Note that messages are printed after every time step is optimized and
  currently user cannot change that.
  (there is no `n_message` flag for this method)

  Args:
    machine: Machine object to optimize.
    global_optimizer: This is a partial function of `optimize.globally`.
      Should have all the arguments except `machine` defined.
      Some of these arguments are altered bellow.
    n_sweeps: Total number of sweeps to perform.
    both_directions: If False only 1 --> T sweeps are performed. Otherwise
      we alternate between this and T --> 1 sweeps.
      In the latter case we start with T --> 1 sweep because it is assumed that
      this method is used after `grow` that performs the first 1 -- > T sweep.

  Returns:
    history: Dictionary with the history of quantities we track during training.
      See definition of `history` in method for a list of tracked quantities.
    machine: Machine object after its optimization is completed.
  """
  if n_sweeps <= 0:
    return dict(), machine

  if "exact_state" in global_optimizer.keywords:
    exact_state = global_optimizer.keywords["exact_state"]
  else:
    exact_state = None

  history = {"sweeping_exact_Eloc": []}
  if exact_state is not None:
    assert len(exact_state) == machine.time_steps + 1
    history["sweeping_overlaps"] = []
    history["sweeping_avg_overlaps"] = []

  for i in range(n_sweeps):
    if both_directions and i % 2 == 0:
      time_iter = range(machine.time_steps - 1, -1, -1)
    else:
      time_iter = range(machine.time_steps)

    for time_step in time_iter:
      global_optimizer.keywords["index_to_update"] = time_step
      step_history, machine = global_optimizer(machine)

      print("\nTime step: {}".format(time_step + 1))
      for k, val in step_history.items():
        history["sweeping_{}".format(k)].append(val)
        print("{}: {}".format(k, val[-1]))

  return history, machine<|MERGE_RESOLUTION|>--- conflicted
+++ resolved
@@ -2,11 +2,6 @@
 from machines import base
 from samplers import samplers
 from utils import calc
-<<<<<<< HEAD
-from utils import misc
-from utils import optimizers
-=======
->>>>>>> b835caca
 from typing import Callable, Dict, List, Optional, Union, Tuple
 
 # Typings of gradient calculation functions
@@ -51,23 +46,12 @@
       See definition of `history` in method for a list of tracked quantities.
     machine: Machine object after its optimization is completed.
   """
-<<<<<<< HEAD
-  time_steps = len(exact_state) - 1
-  pauli = misc.Pauli(exact_state.dtype)
-
-  if optimizer is None:
-    optimizer = optimizers.AdamComplex(machine.shape, dtype=machine.dtype)
-
-  history = {"overlaps" : [], "avg_overlaps": [], "exact_Eloc": [],
-             "time_overlaps": [], "time_norm": [], "time_sigma_x": []}
-=======
   history = {"exact_Eloc": []}
   if exact_state is not None:
     assert len(exact_state) == machine.time_steps + 1
     history["overlaps"] = []
     history["avg_overlaps"] = []
 
->>>>>>> b835caca
   if sampler is not None:
     history["sampled_Eloc"] = []
     if detenergy_func is None:
@@ -94,19 +78,11 @@
 
     # Calculate histories
     full_psi = machine.dense
-<<<<<<< HEAD
-    history["overlaps"].append(calc.overlap(full_psi, exact_state))
-    history["avg_overlaps"].append(calc.averaged_overlap(full_psi, exact_state))
-    history["time_overlaps"].append(calc.time_overlap(full_psi, exact_state))
-    history["time_norm"].append((np.abs(full_psi)**2).sum(axis=1))
-    history["time_sigma_x"].append(calc.ev_local(full_psi, pauli.X))
-=======
     if exact_state is not None:
       history["overlaps"].append(calc.overlap(full_psi, exact_state))
       history["avg_overlaps"].append(calc.averaged_overlap(
           full_psi, exact_state))
 
->>>>>>> b835caca
     if detenergy_func is not None:
       history["sampled_Eloc"] = Eloc
       # Calculate energy exactly (using all states) on the current machine state
