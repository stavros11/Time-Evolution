import numpy as np
from machines import base
from samplers import samplers
from utils import calc
from typing import Callable, Dict, List, Optional, Union, Tuple

# Typings of gradient calculation functions
GradCalc = Callable[[base.BaseMachine],
                    Tuple[np.ndarray, np.ndarray, float, List[float]]]
SamplingGradCalc = Callable[[base.BaseMachine, np.ndarray, np.ndarray],
                            Tuple[np.ndarray, np.ndarray, float, List[float]]]


def globally(machine: base.BaseMachine,
             n_epochs: int,
             grad_func: Union[GradCalc, SamplingGradCalc],
             sampler: Optional[samplers.Base] = None,
             exact_state: Optional[np.ndarray] = None,
             detenergy_func: Optional[Callable[[np.ndarray], float]] = None,
             n_message: Optional[int] = None,
             index_to_update: Optional[int] = None,
             subset_time_steps: Optional[List[int]] = None,
             update_time_zero: bool = False
             ) -> Tuple[Dict[str, List[float]], base.BaseMachine]:
  """Optimizes the Clock Hamiltonian for a machine globally.

  Globally means that all time steps are optimized in a single optimziation
  step.

  Args:
    machine: Machine object to optimize.
    grad_func: Method that calculates gradients.
      See typing for the type of arguments and returns.
      Should be one of the gradient calculation methods defined unter`energy`
      with `ham` and the rest arguments specified.
    sampler: Sampler to use for calculating `configs` and `times` samples.
      If None, deterministic calculation mode is assumed.
    exact_state: Exact state evolution with shape (T + 1, 2^N).
    detenergy_func: Function that calculates deterministic energy.
      This is relevant only for the sampling case.
    n_message: Every how many epochs to print messages during optimization.
      If `None` no messages are printed.
    index_to_update: If this is not `None` then the gradient is masked so
      that only this index is updated.

  Returns:
    history: Dictionary with the history of quantities we track during training.
      See definition of `history` in method for a list of tracked quantities.
    machine: Machine object after its optimization is completed.
  """
  history = {"exact_Eloc": []}
  if exact_state is not None:
    assert len(exact_state) == machine.time_steps + 1
    history["overlaps"] = []
    history["avg_overlaps"] = []

  if sampler is not None:
    history["sampled_Eloc"] = []
    if detenergy_func is None:
      raise ValueError("Sampler was given but `detenergy_func` not.")

  if subset_time_steps is not None:
    machine_to_update = machine.subset(subset_time_steps, machine)
  else:
    machine_to_update = machine

  for epoch in range(n_epochs):
    # Calculate VMC quantities with sampling or exactly
    if sampler is None:
      Ok, Ok_star_Eloc, Eloc, _ = grad_func(machine_to_update)
    else:
      configs, times = sampler(machine_to_update.dense)
      Ok, Ok_star_Eloc, Eloc, _, _ = grad_func(machine_to_update, configs, times)

    # Calculate gradients
<<<<<<< HEAD
    if Ok_star_Eloc is None:
      # this means that we are using automatic gradients and we can directly
      # update the machine using Ok.
      machine.update(Ok)
    else:
      # in this case we have to use VMC formulas for the gradients and do
      # the update in numpy.
      grad = Ok_star_Eloc - Ok.conj() * Eloc
      if index_to_update is not None:
        assert index_to_update < machine.time_steps
        new_grad = np.zeros_like(grad)
        new_grad[index_to_update] = np.copy(grad[index_to_update])
        grad = new_grad
      # Update machine
      machine.update(grad, epoch)
=======
    grad = Ok_star_Eloc - Ok.conj() * Eloc
    if update_time_zero:
      assert index_to_update is None
      grad = grad[0][np.newaxis]
    else:
      grad = grad[1:]

    if index_to_update is not None:
      assert index_to_update < machine_to_update.time_steps
      new_grad = np.zeros_like(grad)
      new_grad[index_to_update] = np.copy(grad[index_to_update])
      grad = new_grad

    # Update machine
    machine_to_update.update(grad, epoch, update_time_zero)
    if subset_time_steps is not None:
      machine.set_parameters(machine_to_update.tensors, subset_time_steps)
>>>>>>> 8507dd73

    # Calculate histories
    full_psi = machine.dense
    if exact_state is not None:
      history["overlaps"].append(calc.overlap(full_psi, exact_state))
      history["avg_overlaps"].append(calc.averaged_overlap(
          full_psi, exact_state))

    if sampler is not None:
      history["sampled_Eloc"].append(Eloc)

    if detenergy_func is None:
      history["exact_Eloc"].append(Eloc)
    else:
      exact_Eloc, _ = detenergy_func(full_psi)
      history["exact_Eloc"].append(np.array(exact_Eloc).sum())

    # Print messages
    if n_message is not None and epoch % n_message == 0:
      print("\nEpoch {}".format(epoch))
      for k, val in history.items():
        print("{}: {}".format(k, val[-1]))

  return history, machine


def sweep(machine: base.BaseMachine, global_optimizer: Callable,
          n_sweeps: int, binary: bool = False, both_directions: bool = False
          ) -> Tuple[Dict[str, List[float]], base.BaseMachine]:
  """Optimizes the Clock Hamiltonian by sweeping in time.

  The first sweep grows in time.
  Note that messages are printed after every time step is optimized and
  currently user cannot change that.
  (there is no `n_message` flag for this method)

  Args:
    machine: Machine object to optimize.
    global_optimizer: This is a partial function of `optimize.globally`.
      Should have all the arguments except `machine` defined.
      Some of these arguments are altered bellow.
    n_sweeps: Total number of sweeps to perform.
    both_directions: If False only 1 --> T sweeps are performed. Otherwise
      we alternate between this and T --> 1 sweeps.
      In the latter case we start with T --> 1 sweep because it is assumed that
      this method is used after `grow` that performs the first 1 -- > T sweep.

  Returns:
    history: Dictionary with the history of quantities we track during training.
      See definition of `history` in method for a list of tracked quantities.
    machine: Machine object after its optimization is completed.
  """
  if n_sweeps <= 0:
    return dict(), machine

  history = {"sweeping_exact_Eloc": []}
  if "exact_state" in global_optimizer.keywords:
    n = len(global_optimizer.keywords["exact_state"])
    assert n == machine.time_steps + 1
    history["sweeping_overlaps"] = []
    history["sweeping_avg_overlaps"] = []

  if binary:
    #if not both_directions:
    #  raise ValueError("It doesn't make sense to do binary sweeps without "
    #                   "using both directions.")
    print("Performing binary sweeps.")
  if both_directions and n_sweeps > 1:
    print("Sweeping both directions")

  subset_time_steps = [0]
  for i in range(n_sweeps):
    print("\nSweep {} / {}".format(i + 1, n_sweeps))
    if both_directions and i % 2 == 1:
      time_iter = range(machine.time_steps - 1, 0, -1)
    else:
      time_iter = range(machine.time_steps)

    for time_step in time_iter:
      if binary:
        update_zero = both_directions and (i % 2 == 1)
        step_history, machine = global_optimizer(
            machine, subset_time_steps=[time_step, time_step + 1],
            update_time_zero=update_zero)

      else:
        if i > 0:
          subset_time_steps = None
        else:
          subset_time_steps.append(time_step + 1)

        step_history, machine = global_optimizer(
            machine, index_to_update=time_step,
            subset_time_steps=subset_time_steps)

      if i == 0 and time_step < machine.time_steps - 1:
        # Initialization of next step when growing in time
        machine.set_parameters(
            np.array([machine.tensors[time_step + 1]]), [time_step + 2])

      print("\nTime step: {}".format(time_step + 1))
      for k, val in step_history.items():
        history["sweeping_{}".format(k)].append(val)
        print("{}: {}".format(k, val[-1]))

  return history, machine<|MERGE_RESOLUTION|>--- conflicted
+++ resolved
@@ -73,41 +73,31 @@
       Ok, Ok_star_Eloc, Eloc, _, _ = grad_func(machine_to_update, configs, times)
 
     # Calculate gradients
-<<<<<<< HEAD
     if Ok_star_Eloc is None:
       # this means that we are using automatic gradients and we can directly
       # update the machine using Ok.
-      machine.update(Ok)
-    else:
-      # in this case we have to use VMC formulas for the gradients and do
-      # the update in numpy.
+      machine_to_update.update(Ok)
+
+    else:
       grad = Ok_star_Eloc - Ok.conj() * Eloc
+
+      if update_time_zero:
+        assert index_to_update is None
+        grad = grad[0][np.newaxis]
+      else:
+        grad = grad[1:]
+
       if index_to_update is not None:
-        assert index_to_update < machine.time_steps
+        assert index_to_update < machine_to_update.time_steps
         new_grad = np.zeros_like(grad)
         new_grad[index_to_update] = np.copy(grad[index_to_update])
         grad = new_grad
+
       # Update machine
-      machine.update(grad, epoch)
-=======
-    grad = Ok_star_Eloc - Ok.conj() * Eloc
-    if update_time_zero:
-      assert index_to_update is None
-      grad = grad[0][np.newaxis]
-    else:
-      grad = grad[1:]
-
-    if index_to_update is not None:
-      assert index_to_update < machine_to_update.time_steps
-      new_grad = np.zeros_like(grad)
-      new_grad[index_to_update] = np.copy(grad[index_to_update])
-      grad = new_grad
-
-    # Update machine
-    machine_to_update.update(grad, epoch, update_time_zero)
+      machine_to_update.update(grad, epoch, update_time_zero)
+
     if subset_time_steps is not None:
       machine.set_parameters(machine_to_update.tensors, subset_time_steps)
->>>>>>> 8507dd73
 
     # Calculate histories
     full_psi = machine.dense
