--- conflicted
+++ resolved
@@ -21,20 +21,16 @@
 # Directories
 parser.add_argument("--data-dir", default="/home/stavros/DATA/ClockV3/",
                     type=str, help="Basic directory that data is saved.")
-<<<<<<< HEAD
-parser.add_argument("--save-name", default="allstates_tf2_withoverlap", type=str,
-=======
 parser.add_argument("--save-name", default="all_states", type=str,
->>>>>>> b835caca
                     help="Name to use for distinguish the saved training data.")
 
 # System params
 parser.add_argument("--n-sites", default=6, type=int,
                     help="Number of sites in the TFIM chain.")
-parser.add_argument("--time-steps", default=100, type=int,
+parser.add_argument("--time-steps", default=20, type=int,
                     help="Number of time steps to evolve for. The initial "
                           "condition is not included in this.")
-parser.add_argument("--t-final", default=2.0, type=float,
+parser.add_argument("--t-final", default=1.0, type=float,
                     help="Duration of the evolution.")
 parser.add_argument("--h-ev", default=0.5, type=float,
                     help="Field under which TFIM is evolved.")
