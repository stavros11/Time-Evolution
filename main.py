"""Main optimization script.

Works only for the TFIM model!
"""
import argparse
import functools
import numpy as np
from optimization import deterministic
from optimization import optimize
from optimization import sampling
from machines import factory
from samplers import samplers
from utils import saving
from utils import tfim
from typing import Optional

# TODO: Update README


parser = argparse.ArgumentParser()
# Directories
parser.add_argument("--data-dir", default="/home/stavros/DATA/ClockV3/",
                    type=str, help="Basic directory that data is saved.")
<<<<<<< HEAD
parser.add_argument("--save-name", default="allstates", type=str,
=======
parser.add_argument("--save-name", default="all_states", type=str,
>>>>>>> b835caca
                    help="Name to use for distinguish the saved training data.")

# System params
parser.add_argument("--n-sites", default=6, type=int,
                    help="Number of sites in the TFIM chain.")
parser.add_argument("--time-steps", default=20, type=int,
                    help="Number of time steps to evolve for. The initial "
                          "condition is not included in this.")
parser.add_argument("--t-final", default=1.0, type=float,
                    help="Duration of the evolution.")
parser.add_argument("--h-ev", default=0.5, type=float,
                    help="Field under which TFIM is evolved.")
parser.add_argument("--h-init", default=1.0, type=float,
                    help="Field under which TFIM is initialized.")
# TODO: Add a flag for giving an `init_state` instead of `h_init`.

# Training params
parser.add_argument("--machine-type", default="FullWavefunction",
                    type=str,
                    help="Machine name as is imported in machines.factory.")
parser.add_argument("--learning-rate", default=1e-3, type=float,
                    help="Adam optimizer learning rate.")
parser.add_argument("--n-epochs", default=10000, type=int,
                    help="Number of epochs to train for.")
parser.add_argument("--n-message", default=500, type=int,
                    help="Every how many epochs to display messages.")

# Sweeping parms
parser.add_argument("--time-grow-epochs", default=0, type=int,
                    help="Number of epochs for each time step during time growing.")
parser.add_argument("--n-sweeps", default=0, type=int,
                    help="Number of sweeps.")
parser.add_argument("--sweep-both-directions", action="store_true",
                    help="Whether to sweep back and forth or only forward.")
# Note that `time-grow-epochs` are also used when sweeping!

# Sampling params
parser.add_argument("--n-samples", default=0, type=int,
                    help="Number of samples for quantities calculation.")
parser.add_argument("--n-corr", default=1, type=int,
                    help="Number of correlation moves in MCMC sampler.")
parser.add_argument("--n-burn", default=10, type=int,
                    help="Number of burn-in moves in MCMC sampler.")
parser.add_argument("--sample-time", action="store_true",
                    help="Whether to sample time or assume uniform distribution")

# Additional machine parameters
parser.add_argument("--d-bond", default=None, type=int,
                    help="MPS bond dimension (relevant for MPS machines).")
parser.add_argument("--d-phys", default=None, type=int,
                    help="MPS physical dimension (relevant for MPS machines).")


def main(n_sites: int, time_steps: int, t_final: float, h_ev: float,
         machine_type: str,
         data_dir: str = "/home/stavros/DATA/Clock",
         save_name: str = "allstates",
         n_epochs: int = 0,
         n_samples: int = 0, n_corr: int = 1, n_burn: int = 10,
         sample_time: bool = True,
         learning_rate: float = 1e-3,
         n_message: Optional[int] = None,
         h_init: Optional[float] = None,
         init_state: Optional[np.ndarray] = None,
         time_grow_epochs: int = 0,
         n_sweeps: int = 0,
         sweep_both_directions: bool = False,
         **machine_params):
  """Main optimization script.

  If n_samples == 0, deterministic calculation is used and all other sampling
  parameters are ignored. Otherwise quantities are calculated with sampling.

  Args:
    See parser definitions

  Saves:
    An .h5 with training histories in the directory
      '{data_dir}/histories/{generated save name}.h5'
    An .npy with the final wavefunction as a dense array in the directory
      '{data_dir}/final_dense/{generated save name}.npy'
    where 'generated save name = {save_name}_{machine.name}_N{n_sites}
              M{time_steps}'.
  """
  # Initialize TFIM Hamiltonian and calculate exact evolution
  if ((h_init is not None and init_state is not None) or
      (h_init is None and init_state is None)):
    raise ValueError("Exactly one of `h_init` and `init_state` should "
                     "be specified.")

  if time_grow_epochs > 0 and n_samples > 0:
    raise NotImplementedError("Sweeping optimization is not implemented with "
                              "sampling.")
    # Note that in order to implement sweeping with sampling we should
    # be cautious with the `time_steps` we pass when we create the
    # sampler here (some refactoring is probably required)

  t_grid = np.linspace(0, t_final, time_steps + 1)
  dt = t_grid[1] - t_grid[0]
  ham = tfim.tfim_hamiltonian(n_sites, h=h_ev, pbc=True)
  exact_state, _ = tfim.tfim_exact_evolution(n_sites, t_final, time_steps,
                                             h0=h_init, h=h_ev,
                                             init_state=init_state)

  # Set machine
  machine_params = {k: p for k, p in machine_params.items() if p is not None}
  machine_params["init_state"] = exact_state[0]
  machine_params["learning_rate"] = learning_rate
  if time_grow_epochs > 0:
    machine_params["time_steps"] = 1
  else:
    machine_params["time_steps"] = time_steps
  machine = getattr(factory, machine_type)(**machine_params)

  ham2 = ham.dot(ham)
  opt_params = {"exact_state": exact_state, "n_epochs": n_epochs,
                "n_message": n_message}
  # Set gradient and deterministic energy calculation functions
  if n_samples > 0:
    opt_params["grad_func"] = functools.partial(sampling.gradient, dt=dt, h=h_ev)
    opt_params["detenergy_func"] = functools.partial(deterministic.energy,
                                                     ham=ham, dt=dt, ham2=ham2)
    # Initialize sampler
    sampler = [samplers.SpinOnly, samplers.SpinTime][sample_time]
    opt_params["sampler"] = sampler(n_sites, time_steps, n_samples, n_corr, n_burn)
  else:
    gradient_func = factory.machine_to_gradient_func[machine_type]
    opt_params["grad_func"] = functools.partial(gradient_func,
                ham=ham, dt=dt, ham2=ham2)

  grow_history, sweep_history, history = {}, {}, {}
  # Set optimization function
  global_optimizer = functools.partial(optimize.globally, **opt_params)
  # Grow in time
  if time_grow_epochs > 0:
    global_optimizer.keywords["n_epochs"] = time_grow_epochs
    grow_history, machine = optimize.grow(machine, time_steps, global_optimizer)
    global_optimizer.keywords["exact_state"] = exact_state
    if n_sweeps > 0:
      sweep_history, machine = optimize.sweep(machine, global_optimizer,
                                              n_sweeps, sweep_both_directions)

    # Reset `global_optimizer` keywords in case we want to continue with
    # global optimization after growing time
    global_optimizer.keywords["n_epochs"] = n_epochs
    global_optimizer.keywords["n_message"] = n_message
    # Disable gradient mask to update all time steps
    global_optimizer.keywords["index_to_update"] = None

  # Optimize globally
  if n_epochs > 0:
    history, machine = global_optimizer(machine)

  # Add growing and sweeping histories to the history dictionary that we
  # are going to save
  history.update(grow_history)
  history.update(sweep_history)

  # Save training histories and final wavefunction
  filename = "{}_{}_N{}M{}".format(save_name, machine.name, n_sites, time_steps)
  saving.save_histories(data_dir, filename, history)
  saving.save_dense_wavefunction(data_dir, filename, machine.dense)


if __name__ == '__main__':
  args = parser.parse_args()
  main(**vars(args))<|MERGE_RESOLUTION|>--- conflicted
+++ resolved
@@ -21,11 +21,7 @@
 # Directories
 parser.add_argument("--data-dir", default="/home/stavros/DATA/ClockV3/",
                     type=str, help="Basic directory that data is saved.")
-<<<<<<< HEAD
-parser.add_argument("--save-name", default="allstates", type=str,
-=======
 parser.add_argument("--save-name", default="all_states", type=str,
->>>>>>> b835caca
                     help="Name to use for distinguish the saved training data.")
 
 # System params
